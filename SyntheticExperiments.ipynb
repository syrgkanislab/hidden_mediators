--- conflicted
+++ resolved
@@ -227,10 +227,10 @@
     "a = 1.0  # a*b is the indirect effect through mediator\n",
     "b = 1.0\n",
     "c = .5  # this is the direct effect we want to estimate\n",
-    "d = .1  # this can be zero; does not hurt\n",
-    "e = .4  # if the product of e*f is small, then we have a weak instrument\n",
-    "f = .4  # if the product of e*f is small, then we have a weak instrument\n",
-    "g = .1  # this can be zero; does not hurt"
+    "d = .6  # this can be zero; does not hurt\n",
+    "e = .7  # if the product of e*f is small, then we have a weak instrument\n",
+    "f = .5  # if the product of e*f is small, then we have a weak instrument\n",
+    "g = .9  # this can be zero; does not hurt"
    ]
   },
   {
@@ -243,8 +243,8 @@
    "outputs": [],
    "source": [
     "n = 50000\n",
-    "pw = 10\n",
-    "pz, px = 20, 20"
+    "pw = 1\n",
+    "pz, px = 2, 2"
    ]
   },
   {
@@ -1410,8 +1410,9 @@
    "metadata": {},
    "outputs": [],
    "source": [
-    "est = ProximalDE(model_regression='linear', model_classification='linear',\n",
-    "                 cv=3, semi=True, n_jobs=-1, random_state=3, verbose=3, binary_D=True)\n",
+    "from sklearn.ensemble import RandomForestRegressor, RandomForestClassifier\n",
+    "est = ProximalDE(model_regression=regression, model_classification=classification,\n",
+    "                 cv=3, semi=True, n_jobs=-1, random_state=3, verbose=3)\n",
     "est.fit(W, D, Z, X, Y)"
    ]
   },
@@ -1828,63 +1829,6 @@
    "metadata": {},
    "outputs": [],
    "source": [
-    "Zres.shape, len(Zint)"
-   ]
-  },
-  {
-   "cell_type": "code",
-   "execution_count": null,
-   "id": "90",
-   "metadata": {},
-   "outputs": [],
-   "source": [
-    "import numpy as np\n",
-    "# from proximalde.proxy_rm_utils import WeakProxyRemoval\n",
-    "# from proximalde.ukbb_data_utils import load_ukbb_XZ_data, get_int_feats, load_ukbb_res_data\n",
-    "# import os\n",
-    "# import argparse\n",
-    "# from tqdm import tqdm\n",
-    "\n",
-    "X, X_feats, Z, Z_feats = load_ukbb_XZ_data()\n",
-    "Zint = get_int_feats(Z_feats)\n",
-    "Xint = get_int_feats(X_feats)\n",
-    "D_label = 'Obese'\n",
-    "Y_label = 'back'\n",
-    "Xres, Zres, Yres, Dres = load_ukbb_res_data(D_label, Y_label)\n",
-    "bad_idx = np.array([('Do not know' in x) or ('Prefer not to' in x) for x in Zint])\n",
-    "prm2 = WeakProxyRemoval(Xres,Zres[:,~bad_idx],Dres,primal_type='est')\n",
-    "prm2.update_Y(Yres)\n",
-    "prm2.Xint = Xint\n",
-    "prm2.Zint = Zint[~bad_idx]\n",
-    "prm2.dv_bench, prm2.pv_bench\n",
-    "N = 25\n",
-    "gen_nextX='random'\n",
-    "gen_nextZ='random'\n",
-    "\n",
-    "np.random.seed(0)\n",
-    "candidates = prm2.find_candidate_sets(N,gen_nextX=gen_nextX,gen_nextZ=gen_nextZ)\n",
-    "print(len(candidates))\n",
-    "prm2.get_estimates(candidates, idx_list =np.random.choice(np.arange(len(candidates)),size=40), verbose=1, npass=1)\n",
-    "\n"
-   ]
-  },
-  {
-   "cell_type": "code",
-   "execution_count": null,
-   "id": "91",
-   "metadata": {},
-   "outputs": [],
-   "source": [
-    "Zint"
-   ]
-  },
-  {
-   "cell_type": "code",
-   "execution_count": null,
-   "id": "92",
-   "metadata": {},
-   "outputs": [],
-   "source": [
     "%load_ext autoreload\n",
     "%autoreload 2"
    ]
@@ -1892,7 +1836,7 @@
   {
    "cell_type": "code",
    "execution_count": null,
-   "id": "93",
+   "id": "90",
    "metadata": {},
    "outputs": [],
    "source": [
@@ -1908,150 +1852,10 @@
   {
    "cell_type": "code",
    "execution_count": null,
-   "id": "94",
-   "metadata": {},
-   "outputs": [],
-   "source": [
-    "a = 1.0  # a*b is the indirect effect through mediator\n",
-    "b = 1.0\n",
-    "c = .5  # this is the direct effect we want to estimate\n",
-    "d = .0  # this can be zero; does not hurt\n",
-    "e = .1  # if the product of e*f is small, then we have a weak instrument\n",
-    "f = .1  # if the product of e*f is small, then we have a weak instrument\n",
-    "g = .0  # this can be zero; does not hurt\n",
-    "\n",
-    "n = 100000\n",
-    "pw = 100\n",
-    "pz, px = 50, 30\n",
-    "for z in [1,10,25,40]:\n",
-    "    for x in [1,5,15,25]:\n",
-    "        invalidZ = np.arange(z)\n",
-    "        invalidX = np.arange(x)\n",
-    "        validZ = np.setdiff1d(np.arange(pz), invalidZ)\n",
-    "        validX = np.setdiff1d(np.arange(px), invalidX)\n",
-    "        W, D, _, Z, X, Y = gen_data_with_mediator_violations(n, pw, pz, px, a, b, c, d, e, f, g,\n",
-    "                                                     invalidZinds=invalidZ, invalidXinds=invalidX)\n",
-    "        Dres, Zres, Xres, Yres, *_ = residualizeW(None, D, Z, X, Y)\n",
-    "        covXD = covariance(Xres, Dres)\n",
-    "        covZY = covariance(Zres, Yres)\n",
-    "        covXZ = covariance(Xres, Zres)\n",
-    "\n",
-    "        # replacing covariance with low rank component, cleaning up the noisy eigenvalues\n",
-    "        U, S, Vh = scipy.linalg.svd(covXZ, full_matrices=False)\n",
-    "        Scrit = svd_critical_value(Xres, Zres)\n",
-    "        covXZ = U[:, S > Scrit] @ np.diag(S[S > Scrit]) @ Vh[S > Scrit, :]\n",
-    "        # cleaning up cov(X,D) and cov(Z,Y) to zero-out the statistical zeros\n",
-    "        stderr_covXD = np.sqrt(np.var((Xres - Xres.mean(axis=0)) * (Dres - Dres.mean(axis=0)), axis=0) / Xres.shape[0])\n",
-    "        covXD[np.abs(covXD).flatten() < 1.96 * stderr_covXD] = 0\n",
-    "        stderr_covZY = np.sqrt(np.var((Zres - Zres.mean(axis=0)) * (Yres - Yres.mean(axis=0)), axis=0) / Zres.shape[0])\n",
-    "        covZY[np.abs(covZY).flatten() < 1.96 * stderr_covZY] = 0\n",
-    "        dv_bench, pv_bench = violation(np.arange(Xres.shape[1]), np.arange(Zres.shape[1]))\n",
-    "        print(z, x, dv_bench, pv_bench)"
-   ]
-  },
-  {
-   "cell_type": "code",
-   "execution_count": null,
-   "id": "95",
-   "metadata": {},
-   "outputs": [],
-   "source": [
-    "W, D, _, Z, X, Y = gen_data_with_mediator_violations(n, pw, pz, px, a, b, c, d, e, f, g,\n",
-    "                                                     invalidZinds=invalidZ, invalidXinds=invalidX)\n",
-    "W = None\n",
-    "dv_bench, pv_bench = violation(np.arange(Xres.shape[1]), np.arange(Zres.shape[1]))\n",
-    "dv_bench, pv_bench"
-   ]
-  },
-  {
-   "cell_type": "code",
-   "execution_count": null,
-   "id": "96",
-   "metadata": {},
-   "outputs": [],
-   "source": [
-    "est = ProximalDE(cv=3, random_state=3, verbose=3)\n",
-    "est.fit(W, D, Z, X, Y)\n",
-    "display(est.summary().tables[0], est.summary().tables[2])"
-   ]
-  },
-  {
-   "cell_type": "code",
-   "execution_count": null,
-   "id": "97",
-   "metadata": {},
-   "outputs": [],
-   "source": [
-    "est = ProximalDE(cv=3, random_state=3, verbose=3)\n",
-    "est.fit(W, D, Z[:, validZ], X[:, validX], Y)\n",
-    "display(est.summary().tables[0], est.summary().tables[2])"
-   ]
-  },
-  {
-   "cell_type": "code",
-   "execution_count": null,
-   "id": "98",
-   "metadata": {},
-   "outputs": [],
-   "source": [
-    "est = ProximalDE(cv=3, semi=True, n_jobs=-1, random_state=3, verbose=3)\n",
-    "est.fit(W, D, Z[:, invalidZ], X[:, invalidX], Y)\n",
-    "display(est.summary().tables[0], est.summary().tables[2])"
-   ]
-  },
-  {
-   "cell_type": "code",
-   "execution_count": null,
-   "id": "99",
-   "metadata": {},
-   "outputs": [],
-   "source": []
-  },
-  {
-   "cell_type": "code",
-   "execution_count": null,
-   "id": "100",
-   "metadata": {},
-   "outputs": [],
-   "source": []
-  },
-  {
-   "cell_type": "code",
-   "execution_count": null,
-   "id": "101",
-   "metadata": {},
-   "outputs": [],
-   "source": [
-    "from proximalde.gen_data import gen_data_with_mediator_violations, gen_data_no_controls\n"
-   ]
-  },
-  {
-   "cell_type": "code",
-   "execution_count": null,
-   "id": "102",
-   "metadata": {},
-   "outputs": [],
-   "source": [
-    "# a = 1.0  # a*b is the indirect effect through mediator\n",
-    "# b = 1.0\n",
-    "# c = .5  # this is the direct effect we want to estimate\n",
-    "# d = .0  # this can be zero; does not hurt\n",
-    "# e = .2  # if the product of e*f is small, then we have a weak instrument\n",
-    "# f = .2  # if the product of e*f is small, then we have a weak instrument\n",
-    "# g = .0  # this can be zero; does not hurt\n",
-    "\n",
-    "# n = 50000\n",
-    "# pw = 100\n",
-    "# pz, px = 50, 40\n",
-    "# invalidZ = [0, 4, 5]\n",
-    "# invalidX = [0, 6, 8]\n",
-    "# np.random.seed(0)\n",
-    "# validZ = np.setdiff1d(np.arange(pz), invalidZ)\n",
-    "# validX = np.setdiff1d(np.arange(px), invalidX)\n",
-    "# W, D, _, Z, X, Y = gen_data_with_mediator_violations(n, pw, pz, px, a, b, c, d, e, f, g,\n",
-    "#                                                      invalidZinds=invalidZ, invalidXinds=invalidX)\n",
-    "W = None\n",
-    "\n",
+   "id": "91",
+   "metadata": {},
+   "outputs": [],
+   "source": [
     "a = 1.0  # a*b is the indirect effect through mediator\n",
     "b = 1.0\n",
     "c = .5  # this is the direct effect we want to estimate\n",
@@ -2060,26 +1864,54 @@
     "f = .5  # if the product of e*f is small, then we have a weak instrument\n",
     "g = .0  # this can be zero; does not hurt\n",
     "\n",
-    "n = 50000\n",
+    "n = 100000\n",
     "pw = 100\n",
     "pz, px = 50, 40\n",
     "invalidZ = [0, 4, 5]\n",
     "invalidX = [0, 6, 8]\n",
-    "np.random.seed(0)\n",
-    "\n",
     "validZ = np.setdiff1d(np.arange(pz), invalidZ)\n",
-    "validX = np.setdiff1d(np.arange(px), invalidX)\n",
+    "validX = np.setdiff1d(np.arange(px), invalidX)"
+   ]
+  },
+  {
+   "cell_type": "code",
+   "execution_count": null,
+   "id": "92",
+   "metadata": {},
+   "outputs": [],
+   "source": [
     "W, D, _, Z, X, Y = gen_data_with_mediator_violations(n, pw, pz, px, a, b, c, d, e, f, g,\n",
     "                                                     invalidZinds=invalidZ, invalidXinds=invalidX)\n",
-    "W = None\n",
-    "\n",
-    "np.random.seed(0)\n",
-    "Dres, Zres, Xres, Yres, *_ = residualizeW(W, D, Z, X, Y)"
+    "W = None"
+   ]
+  },
+  {
+   "cell_type": "code",
+   "execution_count": null,
+   "id": "93",
+   "metadata": {},
+   "outputs": [],
+   "source": [
+    "est = ProximalDE(cv=3, random_state=3, verbose=3)\n",
+    "est.fit(W, D, Z, X, Y)\n",
+    "display(est.summary().tables[0], est.summary().tables[2])"
+   ]
+  },
+  {
+   "cell_type": "code",
+   "execution_count": null,
+   "id": "94",
+   "metadata": {},
+   "outputs": [],
+   "source": [
+    "est = ProximalDE(cv=3, random_state=3, verbose=3)\n",
+    "est.fit(W, D, Z[:, validZ], X[:, validX], Y)\n",
+    "display(est.summary().tables[0], est.summary().tables[2])"
    ]
   },
   {
    "cell_type": "markdown",
-   "id": "103",
+   "id": "95",
    "metadata": {},
    "source": [
     "Let's see if we can identify this subset using a data-driven approach:"
@@ -2088,13 +1920,12 @@
   {
    "cell_type": "code",
    "execution_count": null,
-   "id": "104",
+   "id": "96",
    "metadata": {},
    "outputs": [],
    "source": [
     "from proximalde.utilities import covariance, svd_critical_value\n",
     "from proximalde.proximal import residualizeW\n",
-    "np.random.seed(0)\n",
     "\n",
     "# Order the Z's in decreasing order of orthogonality\n",
     "Dres, Zres, Xres, Yres, *_ = residualizeW(W, D, Z, X, Y)"
@@ -2103,13 +1934,12 @@
   {
    "cell_type": "code",
    "execution_count": null,
-   "id": "105",
+   "id": "97",
    "metadata": {},
    "outputs": [],
    "source": [
     "covXZ = covariance(Xres, Zres)\n",
-    "plt.imshow(covXZ)\n",
-    "plt.show()\n",
+    "\n",
     "# replacing covariance with low rank component, cleaning up the noisy eigenvalues\n",
     "U, S, Vh = scipy.linalg.svd(covXZ, full_matrices=False)\n",
     "Scrit = svd_critical_value(Xres, Zres)\n",
@@ -2135,11 +1965,7 @@
   {
    "cell_type": "code",
    "execution_count": null,
-<<<<<<< HEAD
-   "id": "106",
-=======
    "id": "99",
->>>>>>> 5471929c
    "metadata": {},
    "outputs": [],
    "source": [
@@ -2151,11 +1977,7 @@
   {
    "cell_type": "code",
    "execution_count": null,
-<<<<<<< HEAD
-   "id": "107",
-=======
    "id": "100",
->>>>>>> 5471929c
    "metadata": {},
    "outputs": [],
    "source": [
@@ -2173,11 +1995,7 @@
   {
    "cell_type": "code",
    "execution_count": null,
-<<<<<<< HEAD
-   "id": "108",
-=======
    "id": "101",
->>>>>>> 5471929c
    "metadata": {},
    "outputs": [],
    "source": [
@@ -2190,17 +2008,10 @@
     "    # primal_violation = np.linalg.norm(covZY_tmp - covZX_tmp @ scipy.linalg.pinv(covZX_tmp) @ covZY_tmp, ord=np.inf)\n",
     "\n",
     "    ## more accurate primal violation\n",
-<<<<<<< HEAD
-    "#     covDXDZ_tmp = covDXDZ[[0] + [i + 1 for i in remnantX], :][:, [0] + [i + 1 for i in remnantZ]]\n",
-    "#     covDZDX_tmp = covDXDZ_tmp.T\n",
-    "#     covDZY_tmp = covDZY[[0] + [i + 1 for i in remnantZ]]\n",
-    "#     primal_violation = np.linalg.norm(covDZY_tmp - covDZDX_tmp @ scipy.linalg.pinv(covDZDX_tmp) @ covDZY_tmp, ord=np.inf)\n",
-=======
     "    covDXDZ_tmp = covDXDZ[[0] + [i + 1 for i in remnantX], :][:, [0] + [i + 1 for i in remnantZ]]\n",
     "    covDZDX_tmp = covDXDZ_tmp.T\n",
     "    covDZY_tmp = covDZY[[0] + [i + 1 for i in remnantZ]]\n",
     "    primal_violation = np.linalg.norm(covDZY_tmp - covDZDX_tmp @ scipy.linalg.pinv(covDZDX_tmp) @ covDZY_tmp, ord=np.inf)\n",
->>>>>>> 5471929c
     "\n",
     "    return dual_violation, primal_violation"
    ]
@@ -2208,11 +2019,7 @@
   {
    "cell_type": "code",
    "execution_count": null,
-<<<<<<< HEAD
-   "id": "109",
-=======
    "id": "102",
->>>>>>> 5471929c
    "metadata": {},
    "outputs": [],
    "source": [
@@ -2222,31 +2029,7 @@
   {
    "cell_type": "code",
    "execution_count": null,
-<<<<<<< HEAD
-   "id": "110",
-   "metadata": {},
-   "outputs": [],
-   "source": [
-    "violation(list(invalidX), list(invalidZ))"
-   ]
-  },
-  {
-   "cell_type": "code",
-   "execution_count": null,
-   "id": "111",
-   "metadata": {},
-   "outputs": [],
-   "source": [
-    "violation(np.arange(Xres.shape[1])[:5], np.arange(Zres.shape[1])[:5])\n"
-   ]
-  },
-  {
-   "cell_type": "code",
-   "execution_count": null,
-   "id": "112",
-=======
    "id": "103",
->>>>>>> 5471929c
    "metadata": {},
    "outputs": [],
    "source": [
@@ -2257,11 +2040,7 @@
   {
    "cell_type": "code",
    "execution_count": null,
-<<<<<<< HEAD
-   "id": "113",
-=======
    "id": "104",
->>>>>>> 5471929c
    "metadata": {},
    "outputs": [],
    "source": [
@@ -2322,13 +2101,6 @@
     "    remnantZ = []\n",
     "    it = 0\n",
     "    while len(unusedZ) > 0:\n",
-<<<<<<< HEAD
-    "        next = np.random.choice(len(unusedZ), size=1)[0]\n",
-    "        dv, pv = violation(remnantX, remnantZ + [unusedZ[next]])\n",
-    "        if pv < .1 * pv_bench:\n",
-    "            remnantZ += [unusedZ[next]]\n",
-    "        unusedZ = np.delete(unusedZ, next)\n",
-=======
     "        if it == 0:\n",
     "            success = False\n",
     "            nfirst_pair_trials = 0\n",
@@ -2350,7 +2122,6 @@
     "                remnantZ += unusedZ[next].tolist()\n",
     "            unusedZ = np.delete(unusedZ, next)\n",
     "        it += 1\n",
->>>>>>> 5471929c
     "\n",
     "    if remnantZ:\n",
     "        remnantZ = np.sort(remnantZ)\n",
@@ -2369,11 +2140,7 @@
     "def find_candidate_sets(ntrials, verbose=0, n_jobs=-1, n_loops=2):\n",
     "    unique_Zsets = np.array([np.ones(Zres.shape[1])]).astype(int)\n",
     "\n",
-<<<<<<< HEAD
-    "    for _ in range(1):\n",
-=======
     "    for _ in range(n_loops):\n",
->>>>>>> 5471929c
     "        # we generate a set of candidate of maximal X sets such that the dual violation does not\n",
     "        # occur, when we use all the Z's. Note that more Z's can only help the dual.\n",
     "        if verbose:\n",
@@ -2381,12 +2148,8 @@
     "        candidateX = []\n",
     "        for remnantZ in unique_Zsets:\n",
     "            remnantZ = np.argwhere(remnantZ).flatten()\n",
-<<<<<<< HEAD
-    "            xset_trial(0, remnantZ, verbose)\n",
-=======
     "            if verbose:\n",
     "                print(\"Using Zset = \", remnantZ)\n",
->>>>>>> 5471929c
     "            candidateX += Parallel(n_jobs=n_jobs, verbose=3)(delayed(xset_trial)(it, remnantZ, verbose)\n",
     "                                                             for it in range(ntrials))\n",
     "        candidateX = [c for c in candidateX if c is not None]\n",
@@ -2439,261 +2202,43 @@
   {
    "cell_type": "code",
    "execution_count": null,
-<<<<<<< HEAD
-   "id": "114",
-   "metadata": {},
-   "outputs": [],
-   "source": [
-    "\n",
-    "def zset_trial2(it, remnantX, verbose):\n",
-    "    ''' We try to add elements to the X's in random order, while maintaining that the dual\n",
-    "    violation is not violated. Here we use all the Z's, since the dual violation can only\n",
-    "    improve if we add more Z's.\n",
-    "    '''\n",
-    "    np.random.seed(it)\n",
-    "    unusedZ = np.arange(Zres.shape[1])\n",
-    "    remnantZ = []\n",
-    "    while len(unusedZ) > 0:\n",
-    "        next = np.random.choice(len(unusedZ), size=1)[0]\n",
-    "        dv, pv = violation(remnantX, remnantZ + [unusedZ[next]])\n",
-    "        if pv < 0.1 * pv_bench:\n",
-    "            remnantZ += [unusedZ[next]]\n",
-    "        unusedZ = np.delete(unusedZ, next)\n",
-    "\n",
-    "    if remnantZ:\n",
-    "        remnantZ = np.sort(remnantZ)\n",
-    "        if verbose:\n",
-    "            print(remnantZ, violation(remnantX, remnantZ))\n",
-    "    \n",
-    "        ohe = np.zeros(Zres.shape[1]).astype(int)\n",
-    "        ohe[remnantZ] = 1\n",
-    "        return ohe\n",
-    "    else:\n",
-    "        return None\n",
-    "\n",
-    "def xset_trial2(it, remnantZ, verbose):\n",
-    "    ''' Given a candidate X set, we try to add elements to the Z's in random order,\n",
-    "    while maintaining that the primal violation does not occur.\n",
-    "    '''\n",
-    "    np.random.seed(it)\n",
-    "    \n",
-    "    unusedX = np.arange(Xres.shape[1])\n",
-    "    remnantX = []\n",
-    "    while len(unusedX) > 0:\n",
-    "        next = np.random.choice(len(unusedX), size=1)[0]\n",
-    "        dv, pv = violation(remnantX + [unusedX[next]],remnantZ)\n",
-    "        if dv < .1 * dv_bench:\n",
-    "            remnantX += [unusedX[next]]\n",
-    "        unusedX = np.delete(unusedX, next)\n",
-    "\n",
-    "    if remnantX:\n",
-    "        remnantX = np.sort(remnantX)\n",
-    "    \n",
-    "        dv, pv = violation(remnantX, remnantZ)\n",
-    "        if verbose:\n",
-    "            print(remnantX, remnantZ, dv, pv)\n",
-    "    \n",
-    "        ohe = np.zeros(Xres.shape[1] + Zres.shape[1]).astype(int)\n",
-    "        ohe[remnantX] = 1\n",
-    "        ohe[Xres.shape[1] + remnantZ] = 1\n",
-    "        return ohe\n",
-    "    else:\n",
-    "        return None\n",
-    "\n",
-    "    \n",
-    "    \n",
-    "\n",
-    "from tqdm import tqdm\n",
-    "def find_candidate_sets_Xfirst(ntrials, verbose=0, n_jobs=-1, gen_next='random'):\n",
-    "    unique_Xsets = np.array([np.ones(Xres.shape[1])]).astype(int)\n",
-    "\n",
-    "    for _ in range(5):\n",
-    "        # we generate a set of candidate of maximal X sets such that the dual violation does not\n",
-    "        # occur, when we use all the Z's. Note that more Z's can only help the dual.\n",
-    "        candidateZ = []\n",
-    "        for remnantX in unique_Xsets:\n",
-    "            remnantX = np.argwhere(remnantX).flatten()\n",
-    "            candidateZ += Parallel(n_jobs=n_jobs, verbose=3)(delayed(zset_trial2)(it, remnantX, verbose)\n",
-    "                                                             for it in range(ntrials))\n",
-    "        candidateZ = [c for c in candidateZ if c is not None]\n",
-    "\n",
-    "        if not candidateZ:\n",
-    "            return []\n",
-    "\n",
-    "        candidateZ = np.array(candidateZ).astype(int)\n",
-    "        # we clean up to keep only the unique solutions\n",
-    "        unique_Zsets = np.unique(candidateZ, axis=0)\n",
-    "    \n",
-    "        candidateXZ = []\n",
-    "        # for each unique candidate solution of X's\n",
-    "        for remnantZ in tqdm(unique_Zsets):\n",
-    "            remnantZ = np.argwhere(remnantZ).flatten()\n",
-    "            # we try to construct maximal sets of Z's, such that the primal violation\n",
-    "            # does not occur. Note that more X's can only help the primal, which is why\n",
-    "            # we tried to build maximal X's in the first place.\n",
-    "            candidateXZ += Parallel(n_jobs=n_jobs, verbose=3)(delayed(xset_trial2)(it, remnantZ, verbose)\n",
-    "                                                              for it in range(ntrials))\n",
-    "        candidateXZ = [c for c in candidateXZ if c is not None]\n",
-    "\n",
-    "        if not candidateXZ:\n",
-    "            return []\n",
-    "\n",
-    "        # this array now contains the one-hot-encodings of the Xset and the Zset (concatenated)\n",
-    "        candidateXZ = np.array(candidateXZ).astype(int)\n",
-    "        # we clean up to keep only unique Zset solutions\n",
-    "        ##THIS MIGHT BE WRONG\n",
-    "        unique_Xsets = np.unique(candidateXZ[:, :Xres.shape[1]], axis=0)\n",
-    "\n",
-    "    # we clean up to keep only unique pairs of solutions\n",
-    "    unique_XZsets = np.unique(candidateXZ, axis=0)\n",
-    "    # we transform the one hot encodings back to member sets\n",
-    "    final_candidates = []\n",
-    "    for unique_XZ in unique_XZsets:\n",
-    "        Xset = np.argwhere(unique_XZ[:Xres.shape[1]]).flatten()\n",
-    "        Zset = np.argwhere(unique_XZ[Xres.shape[1]:]).flatten()\n",
-    "        dv, pv = violation(Xset, Zset)\n",
-    "        if verbose:\n",
-    "            print(Xset, Zset, dv, pv)\n",
-    "        if pv < 0.1 * pv_bench and dv < 0.1 * dv_bench:\n",
-    "            final_candidates += [(Xset, Zset)]\n",
-    "    return final_candidates"
-=======
    "id": "105",
    "metadata": {},
    "outputs": [],
    "source": [
     "candidates = find_candidate_sets(10)"
->>>>>>> 5471929c
-   ]
-  },
-  {
-   "cell_type": "code",
-   "execution_count": null,
-<<<<<<< HEAD
-   "id": "115",
-   "metadata": {},
-   "outputs": [],
-   "source": [
-    "candidates = find_candidate_sets(5)"
-=======
+   ]
+  },
+  {
+   "cell_type": "code",
+   "execution_count": null,
    "id": "106",
    "metadata": {},
    "outputs": [],
    "source": [
     "candidates"
->>>>>>> 5471929c
-   ]
-  },
-  {
-   "cell_type": "code",
-   "execution_count": null,
-<<<<<<< HEAD
-   "id": "116",
-   "metadata": {},
-   "outputs": [],
-   "source": [
-    "candidates[idx_list]"
-   ]
-  },
-  {
-   "cell_type": "code",
-   "execution_count": null,
-   "id": "117",
-=======
+   ]
+  },
+  {
+   "cell_type": "code",
+   "execution_count": null,
    "id": "107",
->>>>>>> 5471929c
-   "metadata": {},
-   "outputs": [],
-   "source": [
-    "np.random.seed(0)\n",
-    "for i in idx_list = np.random.choice(np.arange(len(candidates)), size=2)\n",
-    "for Xset, Zset in candidates[idx_list]:\n",
+   "metadata": {},
+   "outputs": [],
+   "source": [
+    "for Xset, Zset in candidates:\n",
     "    print(\"Xset =\", Xset)\n",
+    "    print(\"Deleted Xs =\", np.setdiff1d(np.arange(Xres.shape[1]), Xset))\n",
     "    print(\"Zset =\", Zset)\n",
-    "    print()\n",
+    "    print(\"Deleted Zs =\", np.setdiff1d(np.arange(Zres.shape[1]), Zset))\n",
     "    est = ProximalDE(random_state=3)\n",
     "    est.fit(None, Dres, Zres[:, Zset], Xres[:, Xset], Yres)\n",
-    "    t = est.summary().tables[2]\n",
-    "    df = pd.DataFrame.from_records(t.data)\n",
-    "    header = df.iloc[0] # grab the first row for the header\n",
-    "    df = df[1:] # take the data less the header row\n",
-    "    df.columns = header\n",
-    "    df['pass test'] = df['pass test'].map(lambda x: x == 'True')\n",
-    "    if df['pass test'].all():\n",
-    "        display(est.summary().tables[0], est.summary().tables[2])\n",
-    "        print(\"Xset =\", Xset)\n",
-    "        print(\"Zset =\", Zset)\n"
-   ]
-  },
-  {
-   "cell_type": "code",
-   "execution_count": null,
-   "id": "118",
-   "metadata": {},
-   "outputs": [],
-   "source": [
-    "np.random.seed(0)\n",
-    "idx_list = np.random.choice(np.arange(len(candidates)), size=2)\n",
-    "for i in idx_list:\n",
-    "    Xset, Zset = candidates[i]\n",
-    "    print(\"Xset =\", Xset)\n",
-    "    print(\"Zset =\", Zset)\n",
-    "    print()\n",
-    "    est = ProximalDE(random_state=3)\n",
-    "    est.fit(None, Dres, Zres[:, Zset], Xres[:, Xset], Yres)\n",
-    "    t = est.summary().tables[2]\n",
-    "    df = pd.DataFrame.from_records(t.data)\n",
-    "    header = df.iloc[0] # grab the first row for the header\n",
-    "    df = df[1:] # take the data less the header row\n",
-    "    df.columns = header\n",
-    "    df['pass test'] = df['pass test'].map(lambda x: x == 'True')\n",
-    "    if df['pass test'].all():\n",
-    "        display(est.summary().tables[0], est.summary().tables[2])\n",
-    "        print(\"Xset =\", Xset)\n",
-    "        print(\"Zset =\", Zset)\n"
-   ]
-  },
-  {
-   "cell_type": "code",
-   "execution_count": null,
-   "id": "119",
-   "metadata": {},
-   "outputs": [],
-   "source": [
-    "invalidZ"
-   ]
-  },
-  {
-   "cell_type": "code",
-   "execution_count": null,
-   "id": "120",
-   "metadata": {},
-   "outputs": [],
-   "source": [
-    "for Xset, Zset in candidates2:\n",
-    "        print(\"Xset =\", Xset)\n",
-    "        print(\"Zset =\", Zset)\n",
-    "    est = ProximalDE(random_state=3)\n",
-    "    est.fit(None, Dres, Zres[:, Zset], Xres[:, Xset], Yres)\n",
-    "    t = est.summary().tables[2]\n",
-    "    df = pd.DataFrame.from_records(t.data)\n",
-    "    header = df.iloc[0] # grab the first row for the header\n",
-    "    df = df[1:] # take the data less the header row\n",
-    "    df.columns = header\n",
-    "    df['pass test'] = df['pass test'].map(lambda x: x == 'True')\n",
-    "    if df['pass test'].all():\n",
-    "        display(est.summary().tables[0], est.summary().tables[2])\n",
-    "        print(\"Xset =\", Xset)\n",
-    "        print(\"Zset =\", Zset)\n"
+    "    display(est.summary().tables[0], est.summary().tables[2])"
    ]
   },
   {
    "cell_type": "markdown",
-<<<<<<< HEAD
-   "id": "121",
-=======
    "id": "108",
->>>>>>> 5471929c
    "metadata": {
     "id": "VK9mJbE-fNsu"
    },
@@ -2705,11 +2250,7 @@
   {
    "cell_type": "code",
    "execution_count": null,
-<<<<<<< HEAD
-   "id": "122",
-=======
    "id": "109",
->>>>>>> 5471929c
    "metadata": {
     "id": "hJUqcqoufNs3"
    },
@@ -2722,11 +2263,7 @@
   {
    "cell_type": "code",
    "execution_count": null,
-<<<<<<< HEAD
-   "id": "123",
-=======
    "id": "110",
->>>>>>> 5471929c
    "metadata": {
     "executionInfo": {
      "elapsed": 386,
@@ -2753,11 +2290,7 @@
   },
   {
    "cell_type": "markdown",
-<<<<<<< HEAD
-   "id": "124",
-=======
    "id": "111",
->>>>>>> 5471929c
    "metadata": {
     "id": "aXezYVsxfhIQ"
    },
@@ -2768,11 +2301,7 @@
   {
    "cell_type": "code",
    "execution_count": null,
-<<<<<<< HEAD
-   "id": "125",
-=======
    "id": "112",
->>>>>>> 5471929c
    "metadata": {
     "executionInfo": {
      "elapsed": 2,
@@ -2804,11 +2333,7 @@
   {
    "cell_type": "code",
    "execution_count": null,
-<<<<<<< HEAD
-   "id": "126",
-=======
    "id": "113",
->>>>>>> 5471929c
    "metadata": {
     "executionInfo": {
      "elapsed": 817,
@@ -2849,11 +2374,7 @@
   {
    "cell_type": "code",
    "execution_count": null,
-<<<<<<< HEAD
-   "id": "127",
-=======
    "id": "114",
->>>>>>> 5471929c
    "metadata": {
     "colab": {
      "base_uri": "https://localhost:8080/",
@@ -2882,11 +2403,7 @@
   },
   {
    "cell_type": "markdown",
-<<<<<<< HEAD
-   "id": "128",
-=======
    "id": "115",
->>>>>>> 5471929c
    "metadata": {
     "id": "InB0JdLSf1p6"
    },
@@ -2931,11 +2448,7 @@
   },
   {
    "cell_type": "markdown",
-<<<<<<< HEAD
-   "id": "129",
-=======
    "id": "116",
->>>>>>> 5471929c
    "metadata": {
     "id": "Msy1rHY6fMoU"
    },
@@ -2946,11 +2459,7 @@
   {
    "cell_type": "code",
    "execution_count": null,
-<<<<<<< HEAD
-   "id": "130",
-=======
    "id": "117",
->>>>>>> 5471929c
    "metadata": {},
    "outputs": [],
    "source": [
@@ -2969,11 +2478,7 @@
   {
    "cell_type": "code",
    "execution_count": null,
-<<<<<<< HEAD
-   "id": "131",
-=======
    "id": "118",
->>>>>>> 5471929c
    "metadata": {},
    "outputs": [],
    "source": [
@@ -2993,11 +2498,7 @@
   {
    "cell_type": "code",
    "execution_count": null,
-<<<<<<< HEAD
-   "id": "132",
-=======
    "id": "119",
->>>>>>> 5471929c
    "metadata": {},
    "outputs": [],
    "source": [
@@ -3026,32 +2527,7 @@
   {
    "cell_type": "code",
    "execution_count": null,
-<<<<<<< HEAD
-   "id": "133",
-   "metadata": {},
-   "outputs": [],
-   "source": [
-    "F"
-   ]
-  },
-  {
-   "cell_type": "code",
-   "execution_count": null,
-   "id": "134",
-   "metadata": {},
-   "outputs": [],
-   "source": [
-    "import seaborn as sns \n",
-    "sns.histplot(generator.Xepsilon_)"
-   ]
-  },
-  {
-   "cell_type": "code",
-   "execution_count": null,
-   "id": "135",
-=======
    "id": "120",
->>>>>>> 5471929c
    "metadata": {
     "colab": {
      "base_uri": "https://localhost:8080/"
@@ -3087,11 +2563,7 @@
   {
    "cell_type": "code",
    "execution_count": null,
-<<<<<<< HEAD
-   "id": "136",
-=======
    "id": "121",
->>>>>>> 5471929c
    "metadata": {},
    "outputs": [],
    "source": [
@@ -3101,11 +2573,7 @@
   {
    "cell_type": "code",
    "execution_count": null,
-<<<<<<< HEAD
-   "id": "137",
-=======
    "id": "122",
->>>>>>> 5471929c
    "metadata": {},
    "outputs": [],
    "source": [
@@ -3115,11 +2583,7 @@
   {
    "cell_type": "code",
    "execution_count": null,
-<<<<<<< HEAD
-   "id": "138",
-=======
    "id": "123",
->>>>>>> 5471929c
    "metadata": {},
    "outputs": [],
    "source": [
@@ -3129,11 +2593,7 @@
   {
    "cell_type": "code",
    "execution_count": null,
-<<<<<<< HEAD
-   "id": "139",
-=======
    "id": "124",
->>>>>>> 5471929c
    "metadata": {},
    "outputs": [],
    "source": [
@@ -3143,11 +2603,7 @@
   {
    "cell_type": "code",
    "execution_count": null,
-<<<<<<< HEAD
-   "id": "140",
-=======
    "id": "125",
->>>>>>> 5471929c
    "metadata": {},
    "outputs": [],
    "source": [
@@ -3157,11 +2613,7 @@
   {
    "cell_type": "code",
    "execution_count": null,
-<<<<<<< HEAD
-   "id": "141",
-=======
    "id": "126",
->>>>>>> 5471929c
    "metadata": {},
    "outputs": [],
    "source": [
@@ -3173,11 +2625,7 @@
   {
    "cell_type": "code",
    "execution_count": null,
-<<<<<<< HEAD
-   "id": "142",
-=======
    "id": "127",
->>>>>>> 5471929c
    "metadata": {},
    "outputs": [],
    "source": [
@@ -3195,11 +2643,7 @@
   {
    "cell_type": "code",
    "execution_count": null,
-<<<<<<< HEAD
-   "id": "143",
-=======
    "id": "128",
->>>>>>> 5471929c
    "metadata": {},
    "outputs": [],
    "source": [
@@ -3209,11 +2653,7 @@
   {
    "cell_type": "code",
    "execution_count": null,
-<<<<<<< HEAD
-   "id": "144",
-=======
    "id": "129",
->>>>>>> 5471929c
    "metadata": {},
    "outputs": [],
    "source": [
@@ -3225,11 +2665,7 @@
   {
    "cell_type": "code",
    "execution_count": null,
-<<<<<<< HEAD
-   "id": "145",
-=======
    "id": "130",
->>>>>>> 5471929c
    "metadata": {},
    "outputs": [],
    "source": [
@@ -3255,11 +2691,7 @@
   {
    "cell_type": "code",
    "execution_count": null,
-<<<<<<< HEAD
-   "id": "146",
-=======
    "id": "131",
->>>>>>> 5471929c
    "metadata": {
     "colab": {
      "base_uri": "https://localhost:8080/",
@@ -3292,11 +2724,7 @@
   {
    "cell_type": "code",
    "execution_count": null,
-<<<<<<< HEAD
-   "id": "147",
-=======
    "id": "132",
->>>>>>> 5471929c
    "metadata": {
     "executionInfo": {
      "elapsed": 1105,
@@ -3338,11 +2766,7 @@
   {
    "cell_type": "code",
    "execution_count": null,
-<<<<<<< HEAD
-   "id": "148",
-=======
    "id": "133",
->>>>>>> 5471929c
    "metadata": {
     "colab": {
      "base_uri": "https://localhost:8080/"
@@ -3372,11 +2796,7 @@
   {
    "cell_type": "code",
    "execution_count": null,
-<<<<<<< HEAD
-   "id": "149",
-=======
    "id": "134",
->>>>>>> 5471929c
    "metadata": {
     "colab": {
      "base_uri": "https://localhost:8080/"
@@ -3441,11 +2861,7 @@
   {
    "cell_type": "code",
    "execution_count": null,
-<<<<<<< HEAD
-   "id": "150",
-=======
    "id": "135",
->>>>>>> 5471929c
    "metadata": {
     "id": "2sffn7TE0d5L"
    },
@@ -3487,7 +2903,7 @@
    "name": "python",
    "nbconvert_exporter": "python",
    "pygments_lexer": "ipython3",
-   "version": "3.8.13"
+   "version": "3.12.4"
   }
  },
  "nbformat": 4,
