--- conflicted
+++ resolved
@@ -116,13 +116,10 @@
     return W, D, M, Z, X, Y
 
 
-<<<<<<< HEAD
-def gen_data_with_mediator_violations(n, pw, pz, px, a, b, c, d, e, f, g, *, sm=2, sz=1, sx=1, sy=1, dx_path=True, zy_path=True):
-=======
 def gen_data_with_mediator_violations(n, pw, pz, px, a, b, c, d, e, f, g, *,
                                       sm=2, sz=1, sx=1, sy=1,
-                                      invalidZinds=[0], invalidXinds=[0]):
->>>>>>> 3f696e37
+                                      invalidZinds=[0], invalidXinds=[0],
+                                      dx_path=True, zy_path=True):
     ''' Controls are generated but are irrelevant to the rest
     of the data. We now also have mediation paths:
         D -> Mp -> X
@@ -160,69 +157,18 @@
     Z = (e * M + d * D).reshape(-1, 1) + sz * np.random.normal(0, 1, (n, pz))
 
     if dx_path:
-        X = np.zeros((n, px))
-        X[:, 0] = f * M + sx * np.random.normal(0, 1, (n))
-        X[:, 1:] = f * Mp.reshape(-1, 1)
+        X = f * M + sx * np.random.normal(0, 1, (n, px))
+        X[:, invalidXinds] = f * Mp.reshape(-1, 1)
     else:
         X = f * M.reshape(-1, 1) + sx * np.random.normal(0, 1, (n, px))
     
-    Mpp = Z[:, 0] + sm * np.random.normal(0, 1, (n,))
+    Mpp = np.mean(Z[:, invalidZinds], axis=1) + sm * np.random.normal(0, 1, (n,))
     if zy_path:
         Y = b * M + b * Mpp + c * D + g * X[:, 0] + sy * np.random.normal(0, 1, n)
     else:
         Y = b * M + c * D + g * X[:, 0] + sy * np.random.normal(0, 1, n)
     return W, D, M, Z, X, Y
 
-
-def gen_data_with_mediator_violations2(n, pw, pz, px, a, b, c, d, e, f, g, *, sm=2, sz=1, sx=1, sy=1, dx_path=True, zy_path=True):
-    ''' Controls are generated but are irrelevant to the rest
-    of the data. We now also have mediation paths:
-        D -> Mp -> X
-        Z -> Mpp -> Y
-    Such paths violate the assumptions required for the method to work. The
-    mediator Mp can trigger a violation of the dual test, and the mediator Mpp
-    can trigger a violation of the primal test.
-
-    n: number of samples
-    pw: dimension of controls
-    pz: dimension of treatment proxies ("instruments")
-    px: dimension of outcome proxies ("treatments")
-    a : strength of D -> M edge
-    b : strength of M -> Y edge
-    c : strength of D -> Y edge
-    d : strength of D -> Z edge
-    e : strength of M -> Z edge
-    f : strength of M -> X edge
-    g : strength of X -> Y edge
-    '''
-    pm = 1
-    W = np.random.normal(0, 1, size=(n, pw))
-    D = np.random.binomial(1, .5 * np.ones(n,))
-    M = a * D + sm * np.random.normal(0, 1, (n, pm))
-    if dx_path:
-        Mp = a * D + sm * np.random.normal(0, 1, (n, pm))
-    else:
-        Mp = 0
-        
-    Z = np.zeros((n, pz))
-    Z = (e * M + d * D).reshape(-1, 1) + sz * np.random.normal(0, 1, (n, pz))
-
-    X = np.zeros((n, px))
-<<<<<<< HEAD
-    X[:, 0] = f * M + sx * np.random.normal(0, 1, (n))
-    X[:, 1:] = f * Mp.reshape(-1, 1)
-    if zy_path:
-        Mpp = Z[:, 0] + sm * np.random.normal(0, 1, (n,))
-    else:
-        Mpp = 0
-=======
-    X = f * M.reshape(-1, 1) + sx * np.random.normal(0, 1, (n, px))
-    X[:, invalidXinds] = f * Mp.reshape(-1, 1)
-
-    Mpp = np.mean(Z[:, invalidZinds], axis=1) + sm * np.random.normal(0, 1, (n,))
->>>>>>> 3f696e37
-    Y = b * M + b * Mpp + c * D + g * X[:, 0] + sy * np.random.normal(0, 1, n)
-    return W, D, M, Z, X, Y
 
 class SemiSyntheticGenerator:
 
