--- conflicted
+++ resolved
@@ -914,11 +914,7 @@
         strength_crit = np.round(dist.ppf(1 - alpha), decimals)
         return strength, strength_dist, strength_pval, strength_crit
 
-<<<<<<< HEAD
     def summary(self, *, save_dir='', alpha=0.05, tau=0.1, value=0, decimals=4):
-=======
-    def summary(self, *, alpha=0.05, tau=0.1, c=0.0, value=0, decimals=4):
->>>>>>> 81e4f638
         '''
         Parameters
         ----------
